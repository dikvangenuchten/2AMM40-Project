--- conflicted
+++ resolved
@@ -97,11 +97,7 @@
 def create_mnist_dataloader(
     batch_size=128,
     img_size=(128, 128),
-<<<<<<< HEAD
-    train=True
-=======
     train=True,
->>>>>>> 8dd5dab4
 ) -> DataLoader:
     dataset = SimpleMnistDataset(
         img_size=img_size,
